[package]
name = "streamer-template"
version = "0.2.0"
edition = "2021"
default-run = "streamer-template"

[features]
default = ["axum", "tokio-tungstenite", "hound"]
axum = ["dep:axum", "tokio-tungstenite"]
tokio-tungstenite = ["dep:tokio-tungstenite"]
hound = ["dep:hound"]

[dependencies]
anyhow = "1.0.82"
axum = { version = "0.7.5", optional = true, features = ["tracing", "ws"] }
axum-tracing-opentelemetry = "0.19.0"
bytes = "1.6.0"
clap = { version = "4.5.4", features = ["derive"] }
fastrand = "2.1.0"
futures = "0.3.30"
hound = { version = "3.5.1", optional = true }
init-tracing-opentelemetry = { version = "0.19.0", features =["tracing_subscriber_ext"] } 
measured = "0.0.22"
metrics = "0.24.0"
metrics-exporter-prometheus = "0.16.0"
opentelemetry = "0.23.0" # otel versions are tied to `init-tracing-opentelemetry` and `axum-tracing-opentelemetry` for trait compat
opentelemetry-otlp = "0.16.0"
opentelemetry-semantic-conventions = "0.15.0"
opentelemetry_sdk = { version = "0.23.0", features = ["rt-tokio", "trace"] }
<<<<<<< HEAD
quanta = "0.12.3"
rubato = "0.15.0"
=======
rubato = { version = "0.15.0", default-features = false }
>>>>>>> bb6cd281
serde = { version = "1.0.200", features = ["derive"] }
serde_json = "1.0.117"
silero = { git = "https://github.com/emotechlab/silero-rs" }
tokio = { version = "1.37.0", features = ["macros", "signal", "sync", "rt-multi-thread"] }
tokio-metrics = "0.3.1"
tokio-stream = { version = "0.1.15", features = ["sync"] }
tokio-tungstenite = { version = "0.21.0", optional = true }
tower-http = { version = "0.5.2", features = ["trace"] }
tracing = "0.1.40"
tracing-opentelemetry = "0.24.0"
tracing-subscriber = { version = "0.3.18", features = ["env-filter"] }

[dev-dependencies]
dasp = { version = "0.11.0", features = ["signal"] }
hound = "3.5.1"
tracing-test = { version = "0.2.4", features = ["no-env-filter"] }

[[bin]]
name = "client"
required-features = ["tokio-tungstenite", "hound"]

[lints.rust]
unexpected_cfgs = { level = "warn", check-cfg = ['cfg(tarpaulin_include)'] }<|MERGE_RESOLUTION|>--- conflicted
+++ resolved
@@ -27,12 +27,8 @@
 opentelemetry-otlp = "0.16.0"
 opentelemetry-semantic-conventions = "0.15.0"
 opentelemetry_sdk = { version = "0.23.0", features = ["rt-tokio", "trace"] }
-<<<<<<< HEAD
 quanta = "0.12.3"
-rubato = "0.15.0"
-=======
 rubato = { version = "0.15.0", default-features = false }
->>>>>>> bb6cd281
 serde = { version = "1.0.200", features = ["derive"] }
 serde_json = "1.0.117"
 silero = { git = "https://github.com/emotechlab/silero-rs" }
