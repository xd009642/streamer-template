--- conflicted
+++ resolved
@@ -140,13 +140,6 @@
                         },
                         Some(Ok(((start_time, end_time), Err(e)))) => {
                             error!("Failed inference event {}-{}: {}", start_time, end_time, e);
-<<<<<<< HEAD
-                            Event::Error{ message: e.to_string()}
-                        }
-                        Some(Err(e)) => {
-                            error!(error=%e, "Inference panicked");
-                            Event::Error{ message: "Internal server error".to_string()}
-=======
                             Event::Error {
                                 message: e.to_string()
                             }
@@ -156,7 +149,6 @@
                             Event::Error {
                                 message: "Internal server error".to_string()
                             }
->>>>>>> 48942318
                         },
                         None => {
                             continue;
@@ -460,11 +452,7 @@
             while let Some(msg) = output_rx.recv().await {
                 assert_eq!(msg.channel, 0);
                 match msg.data {
-<<<<<<< HEAD
-                    Event::Error { message: _ } => {
-=======
                     Event::Error { .. } => {
->>>>>>> 48942318
                         received_errors += 1;
                     }
                     _ => {
